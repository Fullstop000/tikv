// Copyright 2018 PingCAP, Inc.
//
// Licensed under the Apache License, Version 2.0 (the "License");
// you may not use this file except in compliance with the License.
// You may obtain a copy of the License at
//
//     http://www.apache.org/licenses/LICENSE-2.0
//
// Unless required by applicable law or agreed to in writing, software
// distributed under the License is distributed on an "AS IS" BASIS,
// See the License for the specific language governing permissions and
// limitations under the License.

use std::cell::RefCell;
use std::fmt::{self, Display, Formatter};
use std::sync::mpsc::TrySendError;
use std::sync::Arc;
use std::time::{Duration, Instant};

use kvproto::metapb;
use kvproto::raft_cmdpb::{CmdType, RaftCmdRequest, RaftCmdResponse};
use prometheus::local::LocalHistogram;
use rocksdb::DB;
use time::Timespec;

use raftstore::store::fsm::ConfigProvider;
use raftstore::store::msg::{BatchReadCallback, Callback};
use raftstore::store::util::{self, LeaseState, RemoteLease};
use raftstore::store::{
    cmd_resp, peer::Peer, PeerMsg, ReadExecutor, ReadResponse, RequestInspector, RequestPolicy,
    Router, Store, Transport,
};
use raftstore::{Error, Reason, Result};
use util::collections::HashMap;
use util::time::duration_to_sec;
use util::timer::Timer;
use util::worker::{Runnable, RunnableWithTimer};

use super::metrics::*;

/// A read only delegate of `Peer`.
#[derive(Debug)]
pub struct ReadDelegate {
    region: metapb::Region,
    peer_id: u64,
    term: u64,
    applied_index_term: u64,
    leader_lease: Option<RemoteLease>,
    last_valid_ts: RefCell<Timespec>,

    tag: String,
}

impl ReadDelegate {
    fn from_peer(peer: &Peer) -> ReadDelegate {
        let region = peer.region().clone();
        let region_id = region.get_id();
        let peer_id = peer.peer.get_id();
        ReadDelegate {
            region,
            peer_id,
            term: peer.term(),
            applied_index_term: peer.get_store().applied_index_term(),
            leader_lease: None,
            last_valid_ts: RefCell::new(Timespec::new(0, 0)),
            tag: format!("[region {}] {}", region_id, peer_id),
        }
    }

    fn update(&mut self, progress: Progress) {
        match progress {
            Progress::Region(region) => {
                self.region = region;
            }
            Progress::Term(term) => {
                self.term = term;
            }
            Progress::AppliedIndexTerm(applied_index_term) => {
                self.applied_index_term = applied_index_term;
            }
            Progress::LeaderLease(leader_lease) => {
                self.leader_lease = Some(leader_lease);
            }
        }
    }

    // TODO: return ReadResponse once we remove batch snapshot.
    fn handle_read(
        &self,
        req: &RaftCmdRequest,
        executor: &mut ReadExecutor,
        metrics: &mut ReadMetrics,
    ) -> Option<ReadResponse> {
        if let Some(ref lease) = self.leader_lease {
            let term = lease.term();
            if term == self.term {
                let snapshot_time = executor.snapshot_time().unwrap();
                let mut last_valid_ts = self.last_valid_ts.borrow_mut();
                if *last_valid_ts == snapshot_time /* quick path for lease checking. */
                    || lease.inspect(Some(snapshot_time)) == LeaseState::Valid
                {
                    // Cache snapshot_time for remaining requests in the same batch.
                    *last_valid_ts = snapshot_time;
                    let mut resp = executor.execute(req, &self.region);
                    // Leader can read local if and only if it is in lease.
                    cmd_resp::bind_term(&mut resp.response, term);
                    return Some(resp);
                } else {
                    metrics.rejected_by_lease_expire += 1;
                    debug!("{} rejected by lease expire", self.tag);
                }
            } else {
                metrics.rejected_by_term_mismatch += 1;
                debug!("{} rejected by term mismatch", self.tag);
            }
        }

        None
    }
}

impl Display for ReadDelegate {
    fn fmt(&self, f: &mut Formatter) -> fmt::Result {
        write!(
            f,
            "ReadDelegate for region {}, \
             leader {} at term {}, applied_index_term {}, has lease {}",
            self.region.get_id(),
            self.peer_id,
            self.term,
            self.applied_index_term,
            self.leader_lease.is_some(),
        )
    }
}

#[derive(Debug)]
pub enum Progress {
    Region(metapb::Region),
    Term(u64),
    AppliedIndexTerm(u64),
    LeaderLease(RemoteLease),
}

impl Progress {
    pub fn region(region: metapb::Region) -> Progress {
        Progress::Region(region)
    }

    pub fn term(term: u64) -> Progress {
        Progress::Term(term)
    }

    pub fn applied_index_term(applied_index_term: u64) -> Progress {
        Progress::AppliedIndexTerm(applied_index_term)
    }

    pub fn leader_lease(lease: RemoteLease) -> Progress {
        Progress::LeaderLease(lease)
    }
}

pub enum Task {
    Register(ReadDelegate),
    Update((u64, Progress)),
    Read(PeerMsg),
    Destroy(u64),
}

impl Task {
    pub fn register(peer: &Peer) -> Task {
        let delegate = ReadDelegate::from_peer(peer);
        Task::Register(delegate)
    }

    pub fn update(region_id: u64, progress: Progress) -> Task {
        Task::Update((region_id, progress))
    }

    pub fn destroy(region_id: u64) -> Task {
        Task::Destroy(region_id)
    }

    pub fn read(request: RaftCmdRequest, cb: Callback) -> Task {
        Task::Read(PeerMsg::new_raft_cmd(request, cb))
    }

    pub fn batch_read(batch: Vec<RaftCmdRequest>, cb: BatchReadCallback) -> Task {
        Task::Read(PeerMsg::new_batch_raft_snapshot_cmd(batch, cb))
    }

    /// Task accepts `Mag`s that contain Get/Snap requests.
    /// Returns `true`, it can be saftly sent to localreader,
    /// Returns `false`, it must not be sent to localreader.
    #[inline]
    pub fn acceptable(request: &RaftCmdRequest) -> bool {
        if request.has_admin_request() || request.has_status_request() {
            false
        } else {
            for r in request.get_requests() {
                match r.get_cmd_type() {
                    CmdType::Get | CmdType::Snap => (),
                    CmdType::Delete
                    | CmdType::Put
                    | CmdType::DeleteRange
                    | CmdType::Prewrite
                    | CmdType::IngestSST
                    | CmdType::Invalid => return false,
                }
            }
<<<<<<< HEAD
            true
=======
            _ => false,
>>>>>>> a49b80eb
        }
    }
}

impl Display for Task {
    fn fmt(&self, f: &mut Formatter) -> fmt::Result {
        match *self {
            Task::Register(ref delegate) => write!(f, "localreader Task::Register {:?}", delegate),
            Task::Read(ref msg) => write!(f, "localreader Task::Msg {:?}", msg),
            Task::Update(ref progress) => write!(f, "localreader Task::Update {:?}", progress),
            Task::Destroy(region_id) => write!(f, "localreader Task::Destroy region {}", region_id),
        }
    }
}

<<<<<<< HEAD
pub struct LocalReader {
=======
fn handle_busy(cmd: StoreMsg) {
    let mut err = errorpb::Error::new();
    err.set_message(RAFTSTORE_IS_BUSY.to_owned());
    let mut server_is_busy = errorpb::ServerIsBusy::new();
    server_is_busy.set_reason(RAFTSTORE_IS_BUSY.to_owned());
    err.set_server_is_busy(server_is_busy);
    let mut resp = RaftCmdResponse::new();
    resp.mut_header().set_error(err);

    let read_resp = ReadResponse {
        response: resp,
        snapshot: None,
    };

    match cmd {
        StoreMsg::RaftCmd { callback, .. } => callback.invoke_read(read_resp),
        other => panic!("unexpected cmd {:?}", other),
    }
}

pub struct LocalReader<C: Sender<StoreMsg>> {
>>>>>>> a49b80eb
    store_id: u64,
    kv_engine: Arc<DB>,
    metrics: RefCell<ReadMetrics>,
    // region id -> ReadDelegate
    delegates: HashMap<u64, ReadDelegate>,
    // A channel to raftstore.
    ch: Router,
    tag: String,
}

impl LocalReader {
    pub fn new<T: Transport, P>(store: &Store<T, P>) -> Self {
        let mut delegates =
            HashMap::with_capacity_and_hasher(store.get_peers().len(), Default::default());
        for p in store.get_peers() {
            let delegate = ReadDelegate::from_peer(p.as_ref());
            info!(
                "{} init ReadDelegate for peer {:?}",
                delegate.tag, delegate.peer_id
            );
            delegates.insert(p.region_id(), delegate);
        }
        let store_id = store.store_id();
        LocalReader {
            delegates,
            store_id,
            kv_engine: store.kv_engine(),
            ch: store.router(),
            metrics: Default::default(),
            tag: format!("[store {}]", store_id),
        }
    }

    pub fn new_timer() -> Timer<()> {
        let mut timer = Timer::new(1);
        timer.add_task(Duration::from_millis(METRICS_FLUSH_INTERVAL), ());
        timer
    }
}

impl LocalReader {
    fn redirect(&self, region_id: u64, cmd: PeerMsg) {
        debug!("{} localreader redirect {:?}", self.tag, cmd);
        let (cmd, err) = match self.ch.send_peer_message(region_id, cmd) {
            Ok(()) => return,
            Err(TrySendError::Full(cmd)) => {
                self.metrics.borrow_mut().rejected_by_channel_full += 1;
                (cmd, Error::Transport(Reason::Full))
            }
            Err(TrySendError::Disconnected(cmd)) => {
                self.metrics.borrow_mut().rejected_by_no_region += 1;
                (cmd, Error::RegionNotFound(region_id))
            }
        };

        let mut resp = RaftCmdResponse::new();
        resp.mut_header().set_error(err.into());

        let read_resp = ReadResponse {
            response: resp,
            snapshot: None,
        };

        match cmd {
            PeerMsg::RaftCmd { callback, .. } => callback.invoke_read(read_resp),
            PeerMsg::BatchRaftSnapCmds {
                batch, on_finished, ..
            } => on_finished.invoke_batch_read(vec![Some(read_resp); batch.len()]),
            other => panic!("unexpected cmd {:?}", other),
        }
    }

    fn pre_propose_raft_command<'a>(
        &'a self,
        req: &RaftCmdRequest,
    ) -> Result<Option<&'a ReadDelegate>> {
        // Check store id.
        if let Err(e) = util::check_store_id(req, self.store_id) {
            self.metrics.borrow_mut().rejected_by_store_id_mismatch += 1;
            debug!("rejected by store id not match {:?}", e);
            return Err(e);
        }

        // Check region id.
        let region_id = req.get_header().get_region_id();
        let delegate = match self.delegates.get(&region_id) {
            Some(delegate) => {
                fail_point!("localreader_on_find_delegate");
                delegate
            }
            None => {
                self.metrics.borrow_mut().rejected_by_no_region += 1;
                debug!("rejected by no region {}", region_id);
                return Ok(None);
            }
        };
        // Check peer id.
        if let Err(e) = util::check_peer_id(req, delegate.peer_id) {
            self.metrics.borrow_mut().rejected_by_peer_id_mismatch += 1;
            return Err(e);
        }

        // Check term.
        if let Err(e) = util::check_term(req, delegate.term) {
            debug!(
                "delegate.term {}, header.term {}",
                delegate.term,
                req.get_header().get_term()
            );
            self.metrics.borrow_mut().rejected_by_term_mismatch += 1;
            return Err(e);
        }

        // Check region epoch.
        if util::check_region_epoch(req, &delegate.region, false).is_err() {
            self.metrics.borrow_mut().rejected_by_epoch += 1;
            // Stale epoch, redirect it to raftstore to get the latest region.
            debug!("{} rejected by stale epoch", delegate.tag);
            return Ok(None);
        }

        let mut inspector = Inspector {
            delegate,
            metrics: &mut *self.metrics.borrow_mut(),
        };
        match inspector.inspect(req) {
            Ok(RequestPolicy::ReadLocal) => Ok(Some(delegate)),
            // It can not handle other policies.
            Ok(_) => Ok(None),
            Err(e) => Err(e),
        }
    }

    // It can only handle read command.
    fn propose_raft_command(
        &mut self,
        request: RaftCmdRequest,
        callback: Callback,
        send_time: Instant,
        executor: &mut ReadExecutor,
    ) {
        let region_id = request.get_header().get_region_id();
        match self.pre_propose_raft_command(&request) {
            Ok(Some(delegate)) => {
                let mut metrics = self.metrics.borrow_mut();
                if let Some(resp) = delegate.handle_read(&request, executor, &mut *metrics) {
                    callback.invoke_read(resp);
                    return;
                }
            }
            // It can not handle the rquest, forwards to raftstore.
            Ok(None) => {}
            Err(e) => {
                let mut response = cmd_resp::new_error(e);
                if let Some(delegate) = self.delegates.get(&region_id) {
                    cmd_resp::bind_term(&mut response, delegate.term);
                }
                callback.invoke_read(ReadResponse {
                    response,
                    snapshot: None,
                });
                return;
            }
        }

        self.redirect(
            request.get_header().get_region_id(),
            PeerMsg::RaftCmd {
                send_time,
                request,
                callback,
            },
        );
    }
}

struct Inspector<'r, 'm> {
    delegate: &'r ReadDelegate,
    metrics: &'m mut ReadMetrics,
}

impl<'r, 'm> RequestInspector for Inspector<'r, 'm> {
    fn has_applied_to_current_term(&mut self) -> bool {
        if self.delegate.applied_index_term == self.delegate.term {
            true
        } else {
            debug!(
                "{} rejected by applied_index_term {} != term {} ",
                self.delegate.tag, self.delegate.applied_index_term, self.delegate.term
            );
            self.metrics.rejected_by_appiled_term += 1;
            false
        }
    }

    fn inspect_lease(&mut self) -> LeaseState {
        // TODO: disable localreader if we did not enable raft's check_quorum.
        if self.delegate.leader_lease.is_some() {
            // We skip lease check, because it is postponed until `handle_read`.
            LeaseState::Valid
        } else {
            debug!("{} rejected by leader lease", self.delegate.tag);
            self.metrics.rejected_by_no_lease += 1;
            LeaseState::Expired
        }
    }
}

<<<<<<< HEAD
impl Runnable<Task> for LocalReader {
    fn run(&mut self, _: Task) {
        unreachable!()
    }

=======
impl<C: Sender<StoreMsg>> Runnable<Task> for LocalReader<C> {
>>>>>>> a49b80eb
    fn run_batch(&mut self, tasks: &mut Vec<Task>) {
        self.metrics
            .borrow()
            .batch_requests_size
            .observe(tasks.len() as _);

        let mut sent = None;
        let mut executor = ReadExecutor::new(
            self.kv_engine.clone(),
            false, /* dont check region epoch */
            true,  /* we need snapshot time */
        );

        for task in tasks.drain(..) {
            match task {
                Task::Register(delegate) => {
                    info!("{} register ReadDelegate", delegate.tag);
                    self.delegates.insert(delegate.region.get_id(), delegate);
                }
                Task::Read(PeerMsg::RaftCmd {
                    send_time,
                    request,
                    callback,
                }) => {
                    self.propose_raft_command(request, callback, send_time, &mut executor);
                    if sent.is_none() {
                        sent = Some(send_time);
                    }
                }
<<<<<<< HEAD
                Task::Read(PeerMsg::BatchRaftSnapCmds {
                    send_time,
                    batch,
                    on_finished,
                }) => {
                    self.propose_batch_raft_snapshot_command(batch, on_finished, &mut executor);
                    if sent.is_none() {
                        sent = Some(send_time);
                    }
                }
=======
>>>>>>> a49b80eb
                Task::Read(other) => {
                    unimplemented!("unsupported Msg {:?}", other);
                }
                Task::Update((region_id, progress)) => {
                    if let Some(delegate) = self.delegates.get_mut(&region_id) {
                        delegate.update(progress);
                    } else {
                        warn!(
                            "update unregistered ReadDelegate, region_id: {}, {:?}",
                            region_id, progress
                        );
                    }
                }
                Task::Destroy(region_id) => {
                    if let Some(delegate) = self.delegates.remove(&region_id) {
                        info!("{} destroy ReadDelegate", delegate.tag);
                    }
                }
            }
        }

        if let Some(send_time) = sent {
            self.metrics
                .borrow_mut()
                .requests_wait_duration
                .observe(duration_to_sec(send_time.elapsed()));
        }
    }
}

const METRICS_FLUSH_INTERVAL: u64 = 15; // 15s

impl RunnableWithTimer<Task, ()> for LocalReader {
    fn on_timeout(&mut self, timer: &mut Timer<()>, _: ()) {
        self.metrics.borrow_mut().flush();
        timer.add_task(Duration::from_secs(METRICS_FLUSH_INTERVAL), ());
    }
}

struct ReadMetrics {
    requests_wait_duration: LocalHistogram,
    batch_requests_size: LocalHistogram,

    // TODO: record rejected_by_read_quorum.
    rejected_by_store_id_mismatch: i64,
    rejected_by_peer_id_mismatch: i64,
    rejected_by_term_mismatch: i64,
    rejected_by_lease_expire: i64,
    rejected_by_no_region: i64,
    rejected_by_no_lease: i64,
    rejected_by_epoch: i64,
    rejected_by_appiled_term: i64,
    rejected_by_channel_full: i64,
}

impl Default for ReadMetrics {
    fn default() -> ReadMetrics {
        ReadMetrics {
            requests_wait_duration: LOCAL_READ_WAIT_DURATION.local(),
            batch_requests_size: LOCAL_READ_BATCH_REQUESTS.local(),
            rejected_by_store_id_mismatch: 0,
            rejected_by_peer_id_mismatch: 0,
            rejected_by_term_mismatch: 0,
            rejected_by_lease_expire: 0,
            rejected_by_no_region: 0,
            rejected_by_no_lease: 0,
            rejected_by_epoch: 0,
            rejected_by_appiled_term: 0,
            rejected_by_channel_full: 0,
        }
    }
}

impl ReadMetrics {
    fn flush(&mut self) {
        self.requests_wait_duration.flush();
        self.batch_requests_size.flush();
        if self.rejected_by_store_id_mismatch > 0 {
            LOCAL_READ_REJECT
                .with_label_values(&["store_id_mismatch"])
                .inc_by(self.rejected_by_store_id_mismatch);
            self.rejected_by_store_id_mismatch = 0;
        }
        if self.rejected_by_peer_id_mismatch > 0 {
            LOCAL_READ_REJECT
                .with_label_values(&["peer_id_mismatch"])
                .inc_by(self.rejected_by_peer_id_mismatch);
            self.rejected_by_peer_id_mismatch = 0;
        }
        if self.rejected_by_term_mismatch > 0 {
            LOCAL_READ_REJECT
                .with_label_values(&["term_mismatch"])
                .inc_by(self.rejected_by_term_mismatch);
            self.rejected_by_term_mismatch = 0;
        }
        if self.rejected_by_lease_expire > 0 {
            LOCAL_READ_REJECT
                .with_label_values(&["lease_expire"])
                .inc_by(self.rejected_by_lease_expire);
            self.rejected_by_lease_expire = 0;
        }
        if self.rejected_by_no_region > 0 {
            LOCAL_READ_REJECT
                .with_label_values(&["no_region"])
                .inc_by(self.rejected_by_no_region);
            self.rejected_by_no_region = 0;
        }
        if self.rejected_by_no_lease > 0 {
            LOCAL_READ_REJECT
                .with_label_values(&["no_lease"])
                .inc_by(self.rejected_by_no_lease);
            self.rejected_by_no_lease = 0;
        }
        if self.rejected_by_epoch > 0 {
            LOCAL_READ_REJECT
                .with_label_values(&["epoch"])
                .inc_by(self.rejected_by_epoch);
            self.rejected_by_epoch = 0;
        }
        if self.rejected_by_appiled_term > 0 {
            LOCAL_READ_REJECT
                .with_label_values(&["appiled_term"])
                .inc_by(self.rejected_by_appiled_term);
            self.rejected_by_appiled_term = 0;
        }
        if self.rejected_by_channel_full > 0 {
            LOCAL_READ_REJECT
                .with_label_values(&["channel_full"])
                .inc_by(self.rejected_by_channel_full);
            self.rejected_by_channel_full = 0;
        }
    }
}

#[cfg(test)]
mod tests {
    use std::sync::mpsc::TryRecvError;
    use std::thread;

    use kvproto::raft_cmdpb::*;
    use tempdir::TempDir;
    use time::Duration;

    use raftstore::store::util::Lease;
    use raftstore::store::{Callback, PeerMsg};
    use storage::ALL_CFS;
    use util::mpsc::Receiver;
    use util::rocksdb;
    use util::time::monotonic_raw_now;

    use super::*;

    fn new_reader(path: &str, store_id: u64) -> (TempDir, LocalReader, Receiver<PeerMsg>) {
        let path = TempDir::new(path).unwrap();
        let db = rocksdb::new_engine(path.path().to_str().unwrap(), ALL_CFS, None).unwrap();
        let (tx, rx) = Router::new_for_test(1);
        let reader = LocalReader {
            store_id,
            ch: tx,
            kv_engine: Arc::new(db),
            delegates: HashMap::default(),
            metrics: Default::default(),
            tag: "foo".to_owned(),
        };
        (path, reader, rx)
    }

    fn new_peers(store_id: u64, pr_ids: Vec<u64>) -> Vec<metapb::Peer> {
        pr_ids
            .into_iter()
            .map(|id| {
                let mut pr = metapb::Peer::new();
                pr.set_store_id(store_id);
                pr.set_id(id);
                pr
            })
            .collect()
    }

    fn must_extract_cmds(msg: PeerMsg) -> Vec<RaftCmdRequest> {
        match msg {
<<<<<<< HEAD
            PeerMsg::RaftCmd { request, .. } => vec![request],
            PeerMsg::BatchRaftSnapCmds { batch, .. } => batch,
=======
            StoreMsg::RaftCmd { request, .. } => vec![request],
>>>>>>> a49b80eb
            other => panic!("unexpected msg: {:?}", other),
        }
    }

    fn must_redirect(reader: &mut LocalReader, rx: &Receiver<PeerMsg>, cmd: RaftCmdRequest) {
        let task = Task::read(
            cmd.clone(),
            Callback::Read(Box::new(|resp| {
                panic!("unexpected invoke, {:?}", resp);
            })),
        );
        reader.run_batch(&mut vec![task]);
        assert_eq!(
            must_extract_cmds(
                rx.recv_timeout(Duration::seconds(5).to_std().unwrap())
                    .unwrap()
            ),
            vec![cmd]
        );
    }

    #[test]
    fn test_read() {
        let store_id = 2;
        let (_tmp, mut reader, rx) = new_reader("test-local-reader", store_id);

        // region: 1,
        // peers: 2, 3, 4,
        // leader:2,
        // from "" to "",
        // epoch 1, 1,
        // term 6.
        let mut region1 = metapb::Region::new();
        region1.set_id(1);
        let prs = new_peers(store_id, vec![2, 3, 4]);
        region1.set_peers(prs.clone().into());
        let epoch13 = {
            let mut ep = metapb::RegionEpoch::new();
            ep.set_conf_ver(1);
            ep.set_version(3);
            ep
        };
        let leader2 = prs[0].clone();
        region1.set_region_epoch(epoch13.clone());
        let term6 = 6;
        let mut lease = Lease::new(Duration::seconds(1)); // 1s is long enough.

        let mut cmd = RaftCmdRequest::new();
        let mut header = RaftRequestHeader::new();
        header.set_region_id(1);
        header.set_peer(leader2.clone());
        header.set_region_epoch(epoch13.clone());
        header.set_term(term6);
        cmd.set_header(header);
        let mut req = Request::new();
        req.set_cmd_type(CmdType::Snap);
        cmd.set_requests(vec![req].into());

        // The region is not register yet.
        must_redirect(&mut reader, &rx, cmd.clone());
        assert_eq!(reader.metrics.borrow().rejected_by_no_region, 1);

        // Register region 1
        lease.renew(monotonic_raw_now());
        let remote = lease.maybe_new_remote_lease(term6).unwrap();
        // But the applied_index_term is stale.
        let register_region1 = Task::Register(ReadDelegate {
            tag: String::new(),
            region: region1.clone(),
            peer_id: leader2.get_id(),
            term: term6,
            applied_index_term: term6 - 1,
            leader_lease: Some(remote),
            last_valid_ts: RefCell::new(Timespec::new(0, 0)),
        });
        reader.run_batch(&mut vec![register_region1]);
        assert!(reader.delegates.get(&1).is_some());
        assert_eq!(rx.try_recv().unwrap_err(), TryRecvError::Empty);

        // The applied_index_term is stale
        must_redirect(&mut reader, &rx, cmd.clone());
        assert_eq!(reader.metrics.borrow().rejected_by_appiled_term, 1);

        // Make the applied_index_term matches current term.
        let pg = Progress::applied_index_term(term6);
        let update_region1 = Task::update(1, pg);
        reader.run_batch(&mut vec![update_region1]);
        assert_eq!(rx.try_recv().unwrap_err(), TryRecvError::Empty);

        // Let's read.
        let region = region1.clone();
        let task = Task::read(
            cmd.clone(),
            Callback::Read(Box::new(move |resp: ReadResponse| {
                let snap = resp.snapshot.unwrap();
                assert_eq!(snap.get_region(), &region);
            })),
        );
        reader.run_batch(&mut vec![task]);
        assert_eq!(rx.try_recv().unwrap_err(), TryRecvError::Empty);

        // Wait for expiration.
        thread::sleep(Duration::seconds(1).to_std().unwrap());
        must_redirect(&mut reader, &rx, cmd.clone());

        // Renew lease.
        lease.renew(monotonic_raw_now());

<<<<<<< HEAD
        // Batch snapshot.
        let region = region1.clone();
        let batch_task = Task::batch_read(
            vec![cmd.clone()],
            Box::new(move |mut resps: Vec<Option<ReadResponse>>| {
                assert_eq!(resps.len(), 1);
                let snap = resps.remove(0).unwrap().snapshot.unwrap();
                assert_eq!(snap.get_region(), &region);
            }),
        );
        reader.run_batch(&mut vec![batch_task]);
        assert_eq!(rx.try_recv().unwrap_err(), TryRecvError::Empty);

=======
>>>>>>> a49b80eb
        // Store id mismatch.
        let mut cmd_store_id = cmd.clone();
        cmd_store_id
            .mut_header()
            .mut_peer()
            .set_store_id(store_id + 1);
        let task = Task::read(
            cmd_store_id,
            Callback::Read(Box::new(move |resp: ReadResponse| {
                let err = resp.response.get_header().get_error();
                assert!(err.has_store_not_match());
                assert!(resp.snapshot.is_none());
            })),
        );
        reader.run_batch(&mut vec![task]);
        assert_eq!(reader.metrics.borrow().rejected_by_store_id_mismatch, 1);

        // metapb::Peer id mismatch.
        let mut cmd_peer_id = cmd.clone();
        cmd_peer_id
            .mut_header()
            .mut_peer()
            .set_id(leader2.get_id() + 1);
        let task = Task::read(
            cmd_peer_id,
            Callback::Read(Box::new(move |resp: ReadResponse| {
                assert!(
                    resp.response.get_header().has_error(),
                    "{:?}",
                    resp.response
                );
                assert!(resp.snapshot.is_none());
            })),
        );
        reader.run_batch(&mut vec![task]);
        assert_eq!(reader.metrics.borrow().rejected_by_peer_id_mismatch, 1);

        // Read quorum.
        let mut cmd_read_quorum = cmd.clone();
        cmd_read_quorum.mut_header().set_read_quorum(true);
        must_redirect(&mut reader, &rx, cmd_read_quorum);

        // Term mismatch.
        let mut cmd_term = cmd.clone();
        cmd_term.mut_header().set_term(term6 - 2);
        let task = Task::read(
            cmd_term,
            Callback::Read(Box::new(move |resp: ReadResponse| {
                let err = resp.response.get_header().get_error();
                assert!(err.has_stale_command(), "{:?}", resp);
                assert!(resp.snapshot.is_none());
            })),
        );
        reader.run_batch(&mut vec![task]);
        assert_eq!(reader.metrics.borrow().rejected_by_term_mismatch, 1);

        // Stale epoch.
        let mut epoch12 = epoch13.clone();
        epoch12.set_version(2);
        let mut cmd_epoch = cmd.clone();
        cmd_epoch.mut_header().set_region_epoch(epoch12);
        must_redirect(&mut reader, &rx, cmd_epoch);
        assert_eq!(reader.metrics.borrow().rejected_by_epoch, 1);

        // Expire lease manually, and it can not be renewed.
        let previous_lease_rejection = reader.metrics.borrow().rejected_by_lease_expire;
        lease.expire();
        lease.renew(monotonic_raw_now());
        must_redirect(&mut reader, &rx, cmd.clone());
        assert_eq!(
            reader.metrics.borrow().rejected_by_lease_expire,
            previous_lease_rejection + 1
        );

        // Channel full.
        for _ in 0..100 {
            let task1 = Task::read(cmd.clone(), Callback::None);
            reader.run_batch(&mut vec![task1]);
        }
        let task_full = Task::read(
            cmd.clone(),
            Callback::Read(Box::new(move |resp: ReadResponse| {
                let err = resp.response.get_header().get_error();
                assert!(err.has_server_is_busy(), "{:?}", resp);
                assert!(resp.snapshot.is_none());
            })),
        );
        reader.run_batch(&mut vec![task_full]);
        for _ in 0..101 {
            let _ = rx.try_recv();
        }
        assert!(reader.metrics.borrow().rejected_by_channel_full >= 1);

        // Reject by term mismatch in lease.
        let previous_term_rejection = reader.metrics.borrow().rejected_by_term_mismatch;
        let mut cmd9 = cmd.clone();
        cmd9.mut_header().set_term(term6 + 3);
        let mut batch = vec![
            Task::update(1, Progress::term(term6 + 3)),
            Task::update(1, Progress::applied_index_term(term6 + 3)),
            Task::read(
                cmd9.clone(),
                Callback::Read(Box::new(|resp| {
                    panic!("unexpected invoke, {:?}", resp);
                })),
            ),
        ];
        reader.run_batch(&mut batch);
        assert_eq!(
            must_extract_cmds(
                rx.recv_timeout(Duration::seconds(5).to_std().unwrap())
                    .unwrap()
            ),
            vec![cmd9]
        );
        assert_eq!(
            reader.metrics.borrow().rejected_by_term_mismatch,
            previous_term_rejection + 1,
        );

        // Destroy region 1.
        let destroy_region1 = Task::destroy(1);
        reader.run_batch(&mut vec![destroy_region1]);
        assert_eq!(rx.try_recv().unwrap_err(), TryRecvError::Empty);
        assert!(reader.delegates.get(&1).is_none());
    }
}<|MERGE_RESOLUTION|>--- conflicted
+++ resolved
@@ -24,7 +24,7 @@
 use time::Timespec;
 
 use raftstore::store::fsm::ConfigProvider;
-use raftstore::store::msg::{BatchReadCallback, Callback};
+use raftstore::store::msg::Callback;
 use raftstore::store::util::{self, LeaseState, RemoteLease};
 use raftstore::store::{
     cmd_resp, peer::Peer, PeerMsg, ReadExecutor, ReadResponse, RequestInspector, RequestPolicy,
@@ -185,10 +185,6 @@
         Task::Read(PeerMsg::new_raft_cmd(request, cb))
     }
 
-    pub fn batch_read(batch: Vec<RaftCmdRequest>, cb: BatchReadCallback) -> Task {
-        Task::Read(PeerMsg::new_batch_raft_snapshot_cmd(batch, cb))
-    }
-
     /// Task accepts `Mag`s that contain Get/Snap requests.
     /// Returns `true`, it can be saftly sent to localreader,
     /// Returns `false`, it must not be sent to localreader.
@@ -208,11 +204,7 @@
                     | CmdType::Invalid => return false,
                 }
             }
-<<<<<<< HEAD
             true
-=======
-            _ => false,
->>>>>>> a49b80eb
         }
     }
 }
@@ -228,31 +220,7 @@
     }
 }
 
-<<<<<<< HEAD
 pub struct LocalReader {
-=======
-fn handle_busy(cmd: StoreMsg) {
-    let mut err = errorpb::Error::new();
-    err.set_message(RAFTSTORE_IS_BUSY.to_owned());
-    let mut server_is_busy = errorpb::ServerIsBusy::new();
-    server_is_busy.set_reason(RAFTSTORE_IS_BUSY.to_owned());
-    err.set_server_is_busy(server_is_busy);
-    let mut resp = RaftCmdResponse::new();
-    resp.mut_header().set_error(err);
-
-    let read_resp = ReadResponse {
-        response: resp,
-        snapshot: None,
-    };
-
-    match cmd {
-        StoreMsg::RaftCmd { callback, .. } => callback.invoke_read(read_resp),
-        other => panic!("unexpected cmd {:?}", other),
-    }
-}
-
-pub struct LocalReader<C: Sender<StoreMsg>> {
->>>>>>> a49b80eb
     store_id: u64,
     kv_engine: Arc<DB>,
     metrics: RefCell<ReadMetrics>,
@@ -318,9 +286,6 @@
 
         match cmd {
             PeerMsg::RaftCmd { callback, .. } => callback.invoke_read(read_resp),
-            PeerMsg::BatchRaftSnapCmds {
-                batch, on_finished, ..
-            } => on_finished.invoke_batch_read(vec![Some(read_resp); batch.len()]),
             other => panic!("unexpected cmd {:?}", other),
         }
     }
@@ -461,15 +426,7 @@
     }
 }
 
-<<<<<<< HEAD
 impl Runnable<Task> for LocalReader {
-    fn run(&mut self, _: Task) {
-        unreachable!()
-    }
-
-=======
-impl<C: Sender<StoreMsg>> Runnable<Task> for LocalReader<C> {
->>>>>>> a49b80eb
     fn run_batch(&mut self, tasks: &mut Vec<Task>) {
         self.metrics
             .borrow()
@@ -499,19 +456,6 @@
                         sent = Some(send_time);
                     }
                 }
-<<<<<<< HEAD
-                Task::Read(PeerMsg::BatchRaftSnapCmds {
-                    send_time,
-                    batch,
-                    on_finished,
-                }) => {
-                    self.propose_batch_raft_snapshot_command(batch, on_finished, &mut executor);
-                    if sent.is_none() {
-                        sent = Some(send_time);
-                    }
-                }
-=======
->>>>>>> a49b80eb
                 Task::Read(other) => {
                     unimplemented!("unsupported Msg {:?}", other);
                 }
@@ -693,12 +637,7 @@
 
     fn must_extract_cmds(msg: PeerMsg) -> Vec<RaftCmdRequest> {
         match msg {
-<<<<<<< HEAD
             PeerMsg::RaftCmd { request, .. } => vec![request],
-            PeerMsg::BatchRaftSnapCmds { batch, .. } => batch,
-=======
-            StoreMsg::RaftCmd { request, .. } => vec![request],
->>>>>>> a49b80eb
             other => panic!("unexpected msg: {:?}", other),
         }
     }
@@ -807,22 +746,6 @@
         // Renew lease.
         lease.renew(monotonic_raw_now());
 
-<<<<<<< HEAD
-        // Batch snapshot.
-        let region = region1.clone();
-        let batch_task = Task::batch_read(
-            vec![cmd.clone()],
-            Box::new(move |mut resps: Vec<Option<ReadResponse>>| {
-                assert_eq!(resps.len(), 1);
-                let snap = resps.remove(0).unwrap().snapshot.unwrap();
-                assert_eq!(snap.get_region(), &region);
-            }),
-        );
-        reader.run_batch(&mut vec![batch_task]);
-        assert_eq!(rx.try_recv().unwrap_err(), TryRecvError::Empty);
-
-=======
->>>>>>> a49b80eb
         // Store id mismatch.
         let mut cmd_store_id = cmd.clone();
         cmd_store_id
