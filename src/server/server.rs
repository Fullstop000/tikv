// Copyright 2016 TiKV Project Authors. Licensed under Apache-2.0.

use std::i32;
use std::net::{IpAddr, SocketAddr};
use std::str::FromStr;
use std::sync::{Arc, RwLock};
use std::time::{Duration, Instant};

use futures::{Future, Stream};
use grpcio::{ChannelBuilder, EnvBuilder, Environment, Server as GrpcServer, ServerBuilder};
use kvproto::tikvpb::*;
use tokio_threadpool::{Builder as ThreadPoolBuilder, ThreadPool};
use tokio_timer::timer::Handle;

use crate::coprocessor::Endpoint;
use crate::raftstore::store::SnapManager;
use crate::server::gc_worker::GCWorker;
use crate::storage::lock_manager::LockMgr;
use crate::storage::{Engine, Storage};
use tikv_util::security::SecurityManager;
use tikv_util::timer::GLOBAL_TIMER_HANDLE;
use tikv_util::worker::Worker;
use tikv_util::Either;
use pd_client::PdClient;

use super::load_statistics::*;
use super::raft_client::RaftClient;
use super::resolve::StoreAddrResolver;
use super::service::*;
use super::snap::{Runner as SnapHandler, Task as SnapTask};
use super::transport::{RaftStoreRouter, ServerTransport};
use super::{Config, Result};

const LOAD_STATISTICS_SLOTS: usize = 4;
const LOAD_STATISTICS_INTERVAL: Duration = Duration::from_millis(100);
pub const GRPC_THREAD_PREFIX: &str = "grpc-server";
pub const STATS_THREAD_PREFIX: &str = "transport-stats";

/// The TiKV server
///
/// It hosts various internal components, including gRPC, the raftstore router
/// and a snapshot worker.
pub struct Server<T: RaftStoreRouter + 'static, S: StoreAddrResolver + 'static, P: PdClient + 'static> {
    env: Arc<Environment>,
    /// A GrpcServer builder or a GrpcServer.
    ///
    /// If the listening port is configured, the server will be started lazily.
    builder_or_server: Option<Either<ServerBuilder, GrpcServer>>,
    local_addr: SocketAddr,
    // Transport.
    trans: ServerTransport<T, S>,
    raft_router: T,
    // For sending/receiving snapshots.
    snap_mgr: SnapManager,
    snap_worker: Worker<SnapTask>,

    // Currently load statistics is done in the thread.
    stats_pool: Option<ThreadPool>,
    thread_load: Arc<ThreadLoad>,
    timer: Handle,
    pd: Arc<P>,
}

impl<T: RaftStoreRouter, S: StoreAddrResolver + 'static, P: PdClient + 'static> Server<T, S, P> {
    #[allow(clippy::too_many_arguments)]
    pub fn new<E: Engine, L: LockMgr>(
        cfg: &Arc<Config>,
        security_mgr: &Arc<SecurityManager>,
        storage: Storage<E, L>,
        cop: Endpoint<E>,
        raft_router: T,
        resolver: S,
        snap_mgr: SnapManager,
<<<<<<< HEAD
        pd: Arc<P>,
=======
        gc_worker: GCWorker<E>,
>>>>>>> 57aa7ba9
    ) -> Result<Self> {
        // A helper thread (or pool) for transport layer.
        let stats_pool = ThreadPoolBuilder::new()
            .pool_size(cfg.stats_concurrency)
            .name_prefix(STATS_THREAD_PREFIX)
            .build();
        let thread_load = Arc::new(ThreadLoad::with_threshold(cfg.heavy_load_threshold));

        let env = Arc::new(
            EnvBuilder::new()
                .cq_count(cfg.grpc_concurrency)
                .name_prefix(thd_name!(GRPC_THREAD_PREFIX))
                .build(),
        );
        let snap_worker = Worker::new("snap-handler");

        let kv_service = KvService::new(
            storage,
            gc_worker,
            cop,
            raft_router.clone(),
            snap_worker.scheduler(),
            Arc::clone(&thread_load),
        );

        let proxy_service = ProxyService::new(resolver.clone(), pd.clone());

        let addr = SocketAddr::from_str(&cfg.addr)?;
        let ip = format!("{}", addr.ip());
        let channel_args = ChannelBuilder::new(Arc::clone(&env))
            .stream_initial_window_size(cfg.grpc_stream_initial_window_size.0 as i32)
            .max_concurrent_stream(cfg.grpc_concurrent_stream)
            .max_receive_message_len(-1)
            .max_send_message_len(-1)
            .http2_max_ping_strikes(i32::MAX) // For pings without data from clients.
            .build_args();
        let builder = {
            let mut sb = ServerBuilder::new(Arc::clone(&env))
                .channel_args(channel_args)
                .register_service(create_tikv(kv_service))
                .register_service(create_dc_proxy(proxy_service));
            sb = security_mgr.bind(sb, &ip, addr.port());
            Either::Left(sb)
        };

        let raft_client = Arc::new(RwLock::new(RaftClient::new(
            Arc::clone(&env),
            Arc::clone(cfg),
            Arc::clone(security_mgr),
            raft_router.clone(),
            Arc::clone(&thread_load),
            stats_pool.sender().clone(),
        )));

        let trans = ServerTransport::new(
            raft_client,
            snap_worker.scheduler(),
            raft_router.clone(),
            resolver,
        );

        let svr = Server {
            env: Arc::clone(&env),
            builder_or_server: Some(builder),
            local_addr: addr,
            trans,
            raft_router,
            snap_mgr,
            snap_worker,
            stats_pool: Some(stats_pool),
            thread_load,
            timer: GLOBAL_TIMER_HANDLE.clone(),
            pd: pd,
        };

        Ok(svr)
    }

    pub fn transport(&self) -> ServerTransport<T, S> {
        self.trans.clone()
    }

    /// Register a gRPC service.
    /// Register after starting, it fails and returns the service.
    pub fn register_service(&mut self, svc: grpcio::Service) -> Option<grpcio::Service> {
        match self.builder_or_server.take() {
            Some(Either::Left(mut builder)) => {
                builder = builder.register_service(svc);
                self.builder_or_server = Some(Either::Left(builder));
                None
            }
            Some(server) => {
                self.builder_or_server = Some(server);
                Some(svc)
            }
            None => Some(svc),
        }
    }

    /// Build gRPC server and bind to address.
    pub fn build_and_bind(&mut self) -> Result<SocketAddr> {
        let sb = self.builder_or_server.take().unwrap().left().unwrap();
        let server = sb.build()?;
        let (ref host, port) = server.bind_addrs()[0];
        let addr = SocketAddr::new(IpAddr::from_str(host)?, port as u16);
        self.local_addr = addr;
        self.builder_or_server = Some(Either::Right(server));
        Ok(addr)
    }

    /// Starts the TiKV server.
    /// Notice: Make sure call `build_and_bind` first.
    pub fn start(&mut self, cfg: Arc<Config>, security_mgr: Arc<SecurityManager>) -> Result<()> {
        let snap_runner = SnapHandler::new(
            Arc::clone(&self.env),
            self.snap_mgr.clone(),
            self.raft_router.clone(),
            security_mgr,
            Arc::clone(&cfg),
        );
        box_try!(self.snap_worker.start(snap_runner));

        let mut grpc_server = self.builder_or_server.take().unwrap().right().unwrap();
        info!("listening on addr"; "addr" => &self.local_addr);
        grpc_server.start();
        self.builder_or_server = Some(Either::Right(grpc_server));

        let mut load_stats = {
            let tl = Arc::clone(&self.thread_load);
            ThreadLoadStatistics::new(LOAD_STATISTICS_SLOTS, GRPC_THREAD_PREFIX, tl)
        };
        self.stats_pool.as_ref().unwrap().spawn(
            self.timer
                .interval(Instant::now(), LOAD_STATISTICS_INTERVAL)
                .map_err(|_| ())
                .for_each(move |i| {
                    load_stats.record(i);
                    Ok(())
                }),
        );

        info!("TiKV is ready to serve");
        Ok(())
    }

    /// Stops the TiKV server.
    pub fn stop(&mut self) -> Result<()> {
        self.snap_worker.stop();
        if let Some(Either::Right(mut server)) = self.builder_or_server.take() {
            server.shutdown();
        }
        if let Some(pool) = self.stats_pool.take() {
            let _ = pool.shutdown_now().wait();
        }
        Ok(())
    }

    // Return listening address, this may only be used for outer test
    // to get the real address because we may use "127.0.0.1:0"
    // in test to avoid port conflict.
    pub fn listening_addr(&self) -> SocketAddr {
        self.local_addr
    }
}

#[cfg(test)]
mod tests {
    use std::sync::atomic::*;
    use std::sync::mpsc::*;
    use std::sync::*;
    use std::time::Duration;

    use super::*;

    use super::super::resolve::{Callback as ResolveCallback, StoreAddrResolver};
    use super::super::transport::RaftStoreRouter;
    use super::super::{Config, Result};
    use crate::config::CoprReadPoolConfig;
    use crate::coprocessor::{self, readpool_impl};
    use crate::raftstore::store::transport::Transport;
    use crate::raftstore::store::*;
    use crate::raftstore::Result as RaftStoreResult;
    use crate::storage::TestStorageBuilder;

    use kvproto::raft_cmdpb::RaftCmdRequest;
    use kvproto::raft_serverpb::RaftMessage;
    use tikv_util::security::SecurityConfig;

    #[derive(Clone)]
    struct MockResolver {
        quick_fail: Arc<AtomicBool>,
        addr: Arc<Mutex<Option<String>>>,
    }

    impl StoreAddrResolver for MockResolver {
        fn resolve(&self, _: u64, cb: ResolveCallback) -> Result<()> {
            if self.quick_fail.load(Ordering::SeqCst) {
                return Err(box_err!("quick fail"));
            }
            let addr = self.addr.lock().unwrap();
            cb(addr
                .as_ref()
                .map(|s| s.to_owned())
                .ok_or(box_err!("not set")));
            Ok(())
        }
    }

    #[derive(Clone)]
    struct TestRaftStoreRouter {
        tx: Sender<usize>,
        significant_msg_sender: Sender<SignificantMsg>,
    }

    impl RaftStoreRouter for TestRaftStoreRouter {
        fn send_raft_msg(&self, _: RaftMessage) -> RaftStoreResult<()> {
            self.tx.send(1).unwrap();
            Ok(())
        }

        fn send_command(&self, _: RaftCmdRequest, _: Callback) -> RaftStoreResult<()> {
            self.tx.send(1).unwrap();
            Ok(())
        }

        fn significant_send(&self, _: u64, msg: SignificantMsg) -> RaftStoreResult<()> {
            self.significant_msg_sender.send(msg).unwrap();
            Ok(())
        }

        fn casual_send(&self, _: u64, _: CasualMessage) -> RaftStoreResult<()> {
            self.tx.send(1).unwrap();
            Ok(())
        }

        fn broadcast_unreachable(&self, _: u64) {
            let _ = self.tx.send(1);
        }
    }

    fn is_unreachable_to(msg: &SignificantMsg, region_id: u64, to_peer_id: u64) -> bool {
        *msg == SignificantMsg::Unreachable {
            region_id,
            to_peer_id,
        }
    }

    #[test]
    // if this failed, unset the environmental variables 'http_proxy' and 'https_proxy', and retry.
    fn test_peer_resolve() {
        let mut cfg = Config::default();
        cfg.addr = "127.0.0.1:0".to_owned();

        let storage = TestStorageBuilder::new().build().unwrap();
        let mut gc_worker = GCWorker::new(storage.get_engine(), None, None, Default::default());
        gc_worker.start().unwrap();

        let (tx, rx) = mpsc::channel();
        let (significant_msg_sender, significant_msg_receiver) = mpsc::channel();
        let router = TestRaftStoreRouter {
            tx,
            significant_msg_sender,
        };

        let quick_fail = Arc::new(AtomicBool::new(false));
        let cfg = Arc::new(cfg);
        let security_mgr = Arc::new(SecurityManager::new(&SecurityConfig::default()).unwrap());

        let cop_read_pool = readpool_impl::build_read_pool_for_test(
            &CoprReadPoolConfig::default_for_test(),
            storage.get_engine(),
        );
        let cop = coprocessor::Endpoint::new(&cfg, cop_read_pool);

        let addr = Arc::new(Mutex::new(None));
        let mut server = Server::new(
            &cfg,
            &security_mgr,
            storage,
            cop,
            router,
            MockResolver {
                quick_fail: Arc::clone(&quick_fail),
                addr: Arc::clone(&addr),
            },
            SnapManager::new("", None),
            gc_worker,
        )
        .unwrap();

        server.build_and_bind().unwrap();
        server.start(cfg, security_mgr).unwrap();

        let mut trans = server.transport();
        trans.report_unreachable(RaftMessage::default());
        let mut resp = significant_msg_receiver.try_recv().unwrap();
        assert!(is_unreachable_to(&resp, 0, 0), "{:?}", resp);

        let mut msg = RaftMessage::default();
        msg.set_region_id(1);
        trans.send(msg.clone()).unwrap();
        trans.flush();
        resp = significant_msg_receiver.try_recv().unwrap();
        assert!(is_unreachable_to(&resp, 1, 0), "{:?}", resp);

        *addr.lock().unwrap() = Some(format!("{}", server.listening_addr()));

        trans.send(msg.clone()).unwrap();
        trans.flush();
        assert!(rx.recv_timeout(Duration::from_secs(5)).is_ok());

        msg.mut_to_peer().set_store_id(2);
        msg.set_region_id(2);
        quick_fail.store(true, Ordering::SeqCst);
        trans.send(msg.clone()).unwrap();
        trans.flush();
        resp = significant_msg_receiver.try_recv().unwrap();
        assert!(is_unreachable_to(&resp, 2, 0), "{:?}", resp);
        server.stop().unwrap();
    }
}<|MERGE_RESOLUTION|>--- conflicted
+++ resolved
@@ -71,11 +71,8 @@
         raft_router: T,
         resolver: S,
         snap_mgr: SnapManager,
-<<<<<<< HEAD
+        gc_worker: GCWorker<E>,
         pd: Arc<P>,
-=======
-        gc_worker: GCWorker<E>,
->>>>>>> 57aa7ba9
     ) -> Result<Self> {
         // A helper thread (or pool) for transport layer.
         let stats_pool = ThreadPoolBuilder::new()
